python <<EOF
import vim
import json
import socket
import os
import subprocess
import re
import base64
import logging
import time
import datetime
import thread
import inspect
from socket import error as socket_error
from collections import defaultdict
from websocket import create_connection
import signal
import Queue
class EnsimeLauncher:
    def __init__(self, conf_path, vim = None):
        self.vim = vim
        self.generating_classpath = False
        self.process = None
        self.log_file = None
        self.classpath = None
        self.conf_path = conf_path
        self.version = "0.9.10-SNAPSHOT"
        self.classpath_dir = "/tmp/classpath_project_ensime"
        self.classpath_file = "{}/classpath".format(self.classpath_dir)
        if os.path.exists(self.conf_path):
            self.conf = self.parse_conf()
    def parse_conf(self):
        conf = self.read_file(self.conf_path).replace("\n", "").replace(
                "(", " ").replace(")", " ").replace('"', "").split(" :")
        pattern = re.compile("([^ ]*) *(.*)$")
        conf = [(m[0], m[1])for m in [pattern.match(x).groups() for x in conf]]
        result = {}
        for item in conf:
            result[item[0]] = item[1]
        return result
    def generate_classpath(self):
        self.generating_classpath = True
        log = None
        classpath = None
        if not os.path.exists(self.classpath_file):
            if not os.path.exists(self.classpath_dir): os.mkdir(self.classpath_dir)
            build_sbt = """
import sbt._
import IO._
import java.io._
scalaVersion := "%(scala_version)"
ivyScala := ivyScala.value map { _.copy(overrideScalaVersion = true) }
// allows local builds of scala
resolvers += Resolver.mavenLocal
resolvers += Resolver.sonatypeRepo("snapshots")
resolvers += "Typesafe repository" at "http://repo.typesafe.com/typesafe/releases/"
resolvers += "Akka Repo" at "http://repo.akka.io/repository"
libraryDependencies ++= Seq(
  "org.ensime" %% "ensime" % "%(version)",
  "org.scala-lang" % "scala-compiler" % scalaVersion.value force(),
  "org.scala-lang" % "scala-reflect" % scalaVersion.value force(),
  "org.scala-lang" % "scalap" % scalaVersion.value force()
)
val saveClasspathTask = TaskKey[Unit]("saveClasspath", "Save the classpath to a file")
saveClasspathTask := {
  val managed = (managedClasspath in Runtime).value.map(_.data.getAbsolutePath)
  val unmanaged = (unmanagedClasspath in Runtime).value.map(_.data.getAbsolutePath)
  val out = file("%(classpath_file)")
  write(out, (unmanaged ++ managed).mkString(File.pathSeparator))
}"""
            replace = {"scala_version": self.conf['scala-version'], "version": self.version, "classpath_file": self.classpath_file}
            for k in replace.keys():
                build_sbt = build_sbt.replace("%("+k+")", replace[k])
            project_dir = "{}/project".format(self.classpath_dir)
            if not os.path.exists(project_dir): os.mkdir(project_dir)
            self.write_file("{}/build.sbt".format(self.classpath_dir), build_sbt)
            self.write_file("{}/project/build.properties".format(self.classpath_dir),
                    "sbt.version=0.13.8")
            self.log_file = open('{}/saveClasspath.log'.format(
                self.classpath_dir), 'w')
            cwd = os.getcwd()
            os.chdir(self.classpath_dir)
<<<<<<< HEAD
            self.process = os.spawnl(os.P_WAIT, "sbt", "sbt", "saveClasspath")
=======
            self.vim.command("!sbt -batch saveClasspath")
>>>>>>> 11017e0a
            os.chdir(cwd)
    def read_file(self, path):
        f = open(path)
        result = f.read()
        f.close()
        return result
    def write_file(self, path, contents):
        f = open(path, "w")
        result = f.write(contents)
        f.close()
        return result
    def is_running(self):
        port_path = self.conf_path + "_cache/http"
        if not os.path.exists(port_path):
            return False
        try:
            s = socket.socket(socket.AF_INET, socket.SOCK_STREAM)
            s.connect("127.0.0.1", int(self.read_file(port_path))).close()
        except:
            return False
        return True
    def setup(self):
        if self.classpath == None:
            if not self.generating_classpath:
                self.generate_classpath()
            if os.path.exists(self.classpath_file):
                self.classpath = "{}:{}/lib/tools.jar".format(
                        self.read_file(self.classpath_file),
                        self.conf['java-home'])
    def run(self):
        if self.classpath != None and self.conf != None and not self.is_running():
            if not os.path.exists(self.conf['cache-dir']):
                os.mkdir(self.conf['cache-dir'])
            self.log_file = open(self.conf_path + '_cache/server.log', 'w')
            args = [a for a in [self.conf['java-home'] + "/bin/java"] +
                    self.conf['java-flags'].split(" ") if a != ""] + [
                            "-cp",  self.classpath,
                            "-Densime.config=" + self.conf_path,
                            "org.ensime.server.Server"]
            self.process = subprocess.Popen(args, stdout=self.log_file,
                    stderr=subprocess.STDOUT)
            self.write_file(self.conf_path + "_cache/server.pid",
                str(self.process.pid))
        return self
    def wait(self):
        self.process.wait()
    def stop(self):
        if self.process != None: os.kill(self.process.pid, signal.SIGTERM)
        if self.log_file != None: self.log_file.close()
class Ensime(object):
    def log(self, what):
        log_dir = "/tmp/"
        if os.path.isdir(self.ensime_cache):
            log_dir = self.ensime_cache
        f = open(log_dir + "ensime-vim.log", "a")
        f.write("{}: {}\n".format(datetime.datetime.now().strftime("%Y-%m-%d %H:%M:%S.%f"), what))
        f.close()
    def unqueue_poll(self):
        while True:
            if self.ws != None:
                result = self.ws.recv()
                self.queue.put(result)
            time.sleep(1)
    def __init__(self, vim):
        self.ensime_cache = ".ensime_cache/"
        self.log("__init__: in")
        self.callId = 0
        self.browse = False
        self.vim = vim
        self.matches = []
        self.vim.command("highlight EnError ctermbg=red")
        self.is_setup = False
        self.suggests = None
        self.ensime = None
        self.no_teardown = False
        self.open_definition = False
        self.ws = None
        self.queue = Queue.Queue()
        thread.start_new_thread(self.unqueue_poll, ())
    def ensime_bridge(self, action):
        binary = os.environ.get("ENSIME_BRIDGE")
        if binary == None: binary = "ensime_bridge"
        binary = (binary + " " + action)
        self.log("ensime_bridge: lanching " + binary) 
        subprocess.Popen(binary.split())
    def start_ensime_launcher(self):
        if self.ensime == None:
<<<<<<< HEAD
            self.ensime = EnsimeLauncher(".ensime")
            self.log("EnsimeLauncher instantiation")
            self.message("ensime setup, generating classpath " 
                    + "may take a while the first time...")
=======
            self.ensime = EnsimeLauncher(".ensime", self.vim)
>>>>>>> 11017e0a
        if self.ensime.classpath != None:
            self.log("starting up ensime")
            self.message("ensime startup")
            self.ensime.run()
            return True
        else:
           self.log("launching EnsimeLauncher.setup()")
           self.ensime.setup()
           self.log("done launching EnsimeLauncher.setup()")
        return False
    def stop_ensime_launcher(self):
        self.ensime.stop()
        f = open(self.ensime_cache + "server.pid")
        pid = f.read()
        f.close()
        self.vim.command("!kill {}".format(pid))
    def teardown(self, filename):
        self.log("teardown: in")
        if os.path.exists(".ensime") and not self.no_teardown:
            self.stop_ensime_launcher()
            #self.ensime_bridge("stop")
    def setup(self):
        self.log("setup: in")
        if os.path.exists(".ensime") and not self.is_setup:
            if self.start_ensime_launcher():
                self.vim.command("set completefunc=EnCompleteFunc")
                self.is_setup = True
        if self.ensime_is_ready() and self.ws == None:
            self.ws = create_connection("ws://127.0.0.1:{}/jerky".format(
                self.get_cache_port("http")))
    def get_cache_port(self, where):
        self.log("get_cache_port: in")
        f = open(self.ensime_cache + where)
        port = f.read()
        f.close()
        return port.replace("\n", "")
    def send(self, what):
        self.log("send: in")
        if self.ws == None:
            self.message("still initializing")
        else:
            self.log("send: {}".format(what))
            self.ws.send(what + "\n")
    def cursor(self):
        self.log("cursor: in")
        return self.vim.current.window.cursor
    def path(self):
        self.log("path: in")
        return self.vim.current.buffer.name
    def path_start_size(self, what, where = "range"):
        self.log("path_start_size: in")
        self.vim.command("normal e")
        e = self.cursor()[1]
        self.vim.command("normal b")
        b = self.cursor()[1]
        s = e - b
        self.send_at_point(what, self.path(), self.cursor()[0], b + 1, s, where)
    def get_position(self, row, col):
        result = col -1
        f = open(self.path())
        result += sum([len(f.readline()) for i in range(row - 1)])
        f.close()
        return result
    def complete(self):
        self.log("complete: in")
        content = self.vim.eval('join(getline(1, "$"), "\n")')
        pos = self.get_position(self.cursor()[0], self.cursor()[1] + 1)
        self.send_request({"point": pos, "maxResults":100,
            "typehint":"CompletionsReq",
            "caseSens":True,
            "fileInfo": {"file": self.path(), "contents": content},
            "reload":False})
    def send_at_point(self, what, path, row, col, size, where = "range"):
        i = self.get_position(row, col)
        self.send_request({"typehint" : what + "AtPointReq",
            "file" : path,
            where : {"from": i,"to": i + size}})
    def do_no_teardown(self, args, range = None):
        self.log("do_no_teardown: in")
        self.no_teardown = True
    def type_check_cmd(self, args, range = None):
        self.log("type_check_cmd: in")
        self.type_check("")
    def type(self, args, range = None):
        self.log("type: in")
        self.path_start_size("Type")
    def ensime_is_ready(self):
        self.log("ready: in")
        return os.path.exists(self.ensime_cache + "http")
    def symbol_at_point_req(self, open_definition):
        self.open_definition = open_definition
        pos = self.get_position(self.cursor()[0], self.cursor()[1] + 1)
        self.send_request({
            "point": pos, "typehint":"SymbolAtPointReq", "file":self.path()})
    def open_declaration(self, args, range = None):
        self.log("open_declaration: in")
        self.symbol_at_point_req(True)
    def symbol(self, args, range = None):
        self.log("symbol: in")
        self.symbol_at_point_req(True)
    def doc_uri(self, args, range = None):
        self.log("doc_uri: in")
        self.path_start_size("DocUri", "point")
    def doc_browse(self, args, range = None) :
        self.log("browse: in")
        self.browse = True
        self.doc_uri(args, range = None)
    def read_line(self, s):
        self.log("read_line: in")
        ret = ''
        while True:
            c = s.recv(1)
            if c == '\n' or c == '':
                break
            else:
                ret += c
        return ret
    def message(self, m):
        self.log("message: in")
        self.vim.command("echo '{}'".format(m))
    def handle_new_scala_notes_event(self, notes):
        for note in notes:
            l = note["line"]
            c = note["col"] - 1
            e = note["col"] + (note["end"] - note["beg"])
            self.matches.append(self.vim.eval(
                "matchadd('EnError', '\\%{}l\\%>{}c\\%<{}c')".format(l, c, e)))
            self.message(note["msg"])
    def handle_string_response(self, payload):
        url = "http://127.0.0.1:{}/{}".format(self.get_cache_port("http"),
                payload["text"])
        if self.browse:
            subprocess.Popen([os.environ.get("BROWSER"), url])
            self.browse = False
        self.message(url)
    def handle_completion_info_list(self, completions):
        self.suggests = [completion["name"] for completion in completions]
    def handle_payload(self, payload):
        self.log("handle_payload: in")
        typehint = payload["typehint"]
        if typehint == "SymbolInfo":
            self.message(payload["declPos"]["file"])
            if self.open_definition:
                self.vim.command(":vsplit {}".format(
                    payload["declPos"]["file"]))
        elif typehint == "IndexerReadyEvent":
            self.message("ensime indexer ready")
        elif typehint == "AnalyzerReadyEvent":
            self.message("ensime analyzer ready")
        elif typehint == "NewScalaNotesEvent":
            self.handle_new_scala_notes_event(payload["notes"])
        elif typehint == "BasicTypeInfo":
            self.message(payload["fullName"])
        elif typehint == "StringResponse":
            self.handle_string_response(payload)
        elif typehint == "CompletionInfoList":
            self.handle_completion_info_list(payload["completions"])
    def send_request(self, request):
        self.log("send_request: in")
        self.send(json.dumps({"callId" : self.callId,"req" : request}))
        self.callId += 1
    def type_check(self, filename):
        self.log("type_check: in")
        self.send_request({"typehint": "TypecheckFilesReq",
            "files" : [self.path()]})
        for i in self.matches:
            self.vim.eval("matchdelete({})".format(i))
        self.matches = []
    def on_cursor_hold(self, filename):
        self.log("on_cursor_hold: in")
        self.unqueue(filename)
        self.vim.command('call feedkeys("f\e")')
    def unqueue(self, filename):
        self.log("unqueue: in")
        self.setup()
        if self.ws == None: return
        while True:
            if self.queue.empty():
                break
            result = self.queue.get(False)
            self.log("unqueue: result received {}".format(str(result)))
            if result == None or result == "nil":
                self.log("unqueue: nil or None received")
                break
            _json = json.loads(result)
            if _json["payload"] != None:
                self.handle_payload(_json["payload"])
        self.log("unqueue: before close")
        self.log("unqueue: after close")
    def autocmd_handler(self, filename):
        self._increment_calls()
        self.vim.current.line = (
            'Autocmd: Called %s times, file: %s' % (self.calls, filename))
    def complete_func(self, args):
        if args[0] == '1':
            self.complete()
            line = self.vim.eval("getline('.')")
            start = self.cursor()[1] - 1
            pattern = re.compile('\a')
            while start > 0 and pattern.match(line[start - 1]):
                start -= 1
            return start
        else:
            while True:
                if self.suggests != None:
                    break
                self.unqueue("")
            result = []
            pattern = re.compile('^' + args[1])
            for m in self.suggests:
                if pattern.match(m):
                    result.append(m)
            self.suggests = None
            return result
plugin = Ensime(vim)
EOF
fun! EnCompleteFunc(arg0, arg1)
python <<EOF
r = plugin.complete_func([vim.eval('a:arg0'), vim.eval('a:arg1')])
vim.command('let g:__result = ' + json.dumps(([] if r == None else r)))
EOF
let res = g:__result
unlet g:__result
return res
endfun
fun! Enteardown(arg0, arg1)
python <<EOF
r = plugin.teardown([vim.eval('a:arg0'), vim.eval('a:arg1')])
vim.command('let g:__result = ' + json.dumps(([] if r == None else r)))
EOF
let res = g:__result
unlet g:__result
return res
endfun
fun! Entype_check(arg0, arg1)
python <<EOF
r = plugin.type_check([vim.eval('a:arg0'), vim.eval('a:arg1')])
vim.command('let g:__result = ' + json.dumps(([] if r == None else r)))
EOF
let res = g:__result
unlet g:__result
return res
endfun
fun! Enon_cursor_hold(arg0, arg1)
python <<EOF
r = plugin.on_cursor_hold([vim.eval('a:arg0'), vim.eval('a:arg1')])
vim.command('let g:__result = ' + json.dumps(([] if r == None else r)))
EOF
let res = g:__result
unlet g:__result
return res
endfun
fun! Enunqueue(arg0, arg1)
python <<EOF
r = plugin.unqueue([vim.eval('a:arg0'), vim.eval('a:arg1')])
vim.command('let g:__result = ' + json.dumps(([] if r == None else r)))
EOF
let res = g:__result
unlet g:__result
return res
endfun
fun! Endo_no_teardown(arg0, arg1)
python <<EOF
r = plugin.do_no_teardown([vim.eval('a:arg0'), vim.eval('a:arg1')])
vim.command('let g:__result = ' + json.dumps(([] if r == None else r)))
EOF
let res = g:__result
unlet g:__result
return res
endfun
fun! Entype_check_cmd(arg0, arg1)
python <<EOF
r = plugin.type_check_cmd([vim.eval('a:arg0'), vim.eval('a:arg1')])
vim.command('let g:__result = ' + json.dumps(([] if r == None else r)))
EOF
let res = g:__result
unlet g:__result
return res
endfun
fun! Entype(arg0, arg1)
python <<EOF
r = plugin.type([vim.eval('a:arg0'), vim.eval('a:arg1')])
vim.command('let g:__result = ' + json.dumps(([] if r == None else r)))
EOF
let res = g:__result
unlet g:__result
return res
endfun
fun! Enopen_declaration(arg0, arg1)
python <<EOF
r = plugin.open_declaration([vim.eval('a:arg0'), vim.eval('a:arg1')])
vim.command('let g:__result = ' + json.dumps(([] if r == None else r)))
EOF
let res = g:__result
unlet g:__result
return res
endfun
fun! Ensymbol(arg0, arg1)
python <<EOF
r = plugin.symbol([vim.eval('a:arg0'), vim.eval('a:arg1')])
vim.command('let g:__result = ' + json.dumps(([] if r == None else r)))
EOF
let res = g:__result
unlet g:__result
return res
endfun
fun! Endoc_uri(arg0, arg1)
python <<EOF
r = plugin.doc_uri([vim.eval('a:arg0'), vim.eval('a:arg1')])
vim.command('let g:__result = ' + json.dumps(([] if r == None else r)))
EOF
let res = g:__result
unlet g:__result
return res
endfun
fun! Endoc_browse(arg0, arg1)
python <<EOF
r = plugin.doc_browse([vim.eval('a:arg0'), vim.eval('a:arg1')])
vim.command('let g:__result = ' + json.dumps(([] if r == None else r)))
EOF
let res = g:__result
unlet g:__result
return res
endfun
augroup Poi
    autocmd!
    autocmd VimLeave * call Enteardown('', '')
    autocmd BufWritePost * call Entype_check('', '')
    autocmd CursorHold * call Enon_cursor_hold('', '')
    autocmd CursorMoved * call Enunqueue('', '')
augroup END
command! -nargs=0 EnNoTeardown call Endo_no_teardown('', '')
command! -nargs=0 EnTypeCheck call Entype_check_cmd('', '')
command! -nargs=0 EnType call Entype('', '')
command! -nargs=0 EnDeclaration call Enopen_declaration('', '')
command! -nargs=0 EnSymbol call Ensymbol('', '')
command! -nargs=0 EnDocUri call Endoc_uri('', '')
command! -nargs=0 EnDocBrowse call Endoc_browse('', '')<|MERGE_RESOLUTION|>--- conflicted
+++ resolved
@@ -78,14 +78,7 @@
                     "sbt.version=0.13.8")
             self.log_file = open('{}/saveClasspath.log'.format(
                 self.classpath_dir), 'w')
-            cwd = os.getcwd()
-            os.chdir(self.classpath_dir)
-<<<<<<< HEAD
-            self.process = os.spawnl(os.P_WAIT, "sbt", "sbt", "saveClasspath")
-=======
-            self.vim.command("!sbt -batch saveClasspath")
->>>>>>> 11017e0a
-            os.chdir(cwd)
+            self.vim.command("!(cd {};sbt -batch saveClasspath)".format(self.classpath_dir))
     def read_file(self, path):
         f = open(path)
         result = f.read()
@@ -172,14 +165,7 @@
         subprocess.Popen(binary.split())
     def start_ensime_launcher(self):
         if self.ensime == None:
-<<<<<<< HEAD
-            self.ensime = EnsimeLauncher(".ensime")
-            self.log("EnsimeLauncher instantiation")
-            self.message("ensime setup, generating classpath " 
-                    + "may take a while the first time...")
-=======
             self.ensime = EnsimeLauncher(".ensime", self.vim)
->>>>>>> 11017e0a
         if self.ensime.classpath != None:
             self.log("starting up ensime")
             self.message("ensime startup")
